<<<<<<< HEAD
-- CREATE EXTENSION IF NOT EXISTS vector;
-- CREATE EXTENSION IF NOT EXISTS fuzzystrmatch;
-- CREATE EXTENSION IF NOT EXISTS pg_trgm;
--
--
-- CREATE TABLE source (
--     id SERIAL PRIMARY KEY,
--     url TEXT NOT NULL
-- );
--
-- CREATE TABLE document (
--     id SERIAL PRIMARY KEY,
--     language TEXT DEFAULT 'de',
--     text TEXT NOT NULL,                     -- Text associated with the vector
--     embedding vector(1536),                 -- A vector of dimension 1536
--     url TEXT NOT NULL,                      -- URL associated with the vector
--     source_id INTEGER REFERENCES source(id) ON DELETE SET NULL,
--     created_at TIMESTAMP DEFAULT now(),   -- Timestamp when the record was created
--     modified_at TIMESTAMP DEFAULT now()   -- Timestamp when the record was last modified
-- );
--
-- -- Erstelle eine Tabelle namens 'data' für die Verwaltung der Informationen
-- CREATE TABLE question (
--     id SERIAL PRIMARY KEY,
--     language TEXT DEFAULT 'de',
--     text TEXT NOT NULL,
--     embedding vector(1536),
--     answer_id INTEGER REFERENCES document(id) ON DELETE SET NULL,
--     url TEXT NOT NULL,
--     source_id INTEGER REFERENCES source(id) ON DELETE SET NULL,
--     created_at TIMESTAMP DEFAULT CURRENT_TIMESTAMP,
--     modified_at TIMESTAMP DEFAULT CURRENT_TIMESTAMP
-- );
--
-- -- Erstelle eine Trigger-Funktion, um modified_at zu aktualisieren
-- CREATE OR REPLACE FUNCTION update_modified_at()
-- RETURNS TRIGGER AS $$
-- BEGIN
--     NEW.modified_at = CURRENT_TIMESTAMP;
--     RETURN NEW;
-- END;
-- $$ LANGUAGE plpgsql;
--
-- -- Erstelle den Trigger, der die Trigger-Funktion auslöst
-- CREATE TRIGGER update_data_modified_at
-- BEFORE UPDATE ON questions
-- FOR EACH ROW
-- EXECUTE FUNCTION update_modified_at();
=======
CREATE EXTENSION IF NOT EXISTS vector;
CREATE EXTENSION IF NOT EXISTS fuzzystrmatch;
CREATE EXTENSION IF NOT EXISTS pg_trgm;


-- Create a table 'embeddings' for storing embeddings and associated text for RAG
CREATE TABLE embeddings (
  id SERIAL PRIMARY KEY,
  embedding vector(1536),   -- A vector of dimension 1536
  text text NOT NULL,                 -- Text associated with the vector
  url text NOT NULL,                 -- URL associated with the vector
  created_at timestamptz DEFAULT now(),  -- Timestamp when the record was created
  modified_at timestamptz DEFAULT now()  -- Timestamp when the record was last modified
);

-- Create a table 'faq_embeddings' for storing FAQ question embeddings
CREATE TABLE faq_embeddings (
    id SERIAL PRIMARY KEY,
    url text NOT NULL,
    created_at TIMESTAMP DEFAULT CURRENT_TIMESTAMP,
    modified_at TIMESTAMP DEFAULT CURRENT_TIMESTAMP,
    question TEXT NOT NULL,
    answer TEXT NOT NULL,
    language VARCHAR(2) DEFAULT 'de',
    embedding vector(1536)
);

-- Erstelle eine Tabelle namens 'data' für die Verwaltung der Informationen
CREATE TABLE IF NOT EXISTS data (
    id SERIAL PRIMARY KEY,
    url text NOT NULL,
    created_at TIMESTAMP DEFAULT CURRENT_TIMESTAMP,
    modified_at TIMESTAMP DEFAULT CURRENT_TIMESTAMP,
    question TEXT NOT NULL,
    answer TEXT NOT NULL,
    language VARCHAR(2) DEFAULT 'de'
);

-- Erstelle eine Trigger-Funktion, um modified_at zu aktualisieren
CREATE OR REPLACE FUNCTION update_modified_at()
RETURNS TRIGGER AS $$
BEGIN
    NEW.modified_at = CURRENT_TIMESTAMP;
    RETURN NEW;
END;
$$ LANGUAGE plpgsql;

-- Erstelle den Trigger, der die Trigger-Funktion auslöst
CREATE TRIGGER update_data_modified_at
BEFORE UPDATE ON data
FOR EACH ROW
EXECUTE FUNCTION update_modified_at();

-- Einfügen von EAK FAQ Frage-Antwort-Paaren in die Tabelle 'data'
INSERT INTO data (url, question, answer, language) VALUES
('https://www.eak.admin.ch/eak/de/home/dokumentation/pensionierung/beitragspflicht.html', 'Wann endet meine AHV-Beitragspflicht?', 'Mit der Reform AHV 21 wird ein einheitliches Rentenalter von 65 Jahren für Mann und Frau eingeführt. Dieses bildet die Bezugsgrösse für die flexible Pensionierung und wird deshalb neu als Referenzalter bezeichnet. Die Beitragspflicht endet, wenn Sie das Referenzalter erreicht haben. Die Beitragspflicht bleibt auch im Falle einer frühzeitigen Pensionierung resp. eines Vorbezugs der AHV-Rente bis zum Erreichen des Referenzalters bestehen.', 'de'),
('https://www.eak.admin.ch/eak/de/home/dokumentation/pensionierung/beitragspflicht.html', 'Ich arbeite Teilzeit (weniger als 50 Prozent). Warum muss ich trotzdem AHV-Beiträge wie Nichterwerbstätige zahlen?', 'Die Beitragspflicht entfällt, wenn Ihre bereits bezahlten Beiträge den Mindestbeitrag (bei Verheirateten und in eingetragener Partnerschaft lebenden Personen den doppelten Mindestbeitrag) und die Hälfte der von Nichterwerbstätigen geschuldeten Beiträge erreichen. Für die Befreiung von der Beitragspflicht müssen beide Voraussetzungen erfüllt sein.', 'de'),
('https://www.eak.admin.ch/eak/de/home/dokumentation/pensionierung/beitragspflicht.html', 'Ich bin vorpensioniert, mein Partner bzw. meine Partnerin arbeitet jedoch weiter. Muss ich trotzdem Beiträge wie Nichterwerbstätige bezahlen?', 'Sie müssen nur dann keine eigenen Beiträge bezahlen, wenn Ihr Partner bzw. Ihre Partnerin im Sinne der AHV dauerhaft voll erwerbstätig sind und seine oder ihre Beiträge aus der Erwerbstätigkeit (inklusive Arbeitgeberbeiträge) den doppelten Mindestbeitrag erreichen. Ist Ihr Partner bzw. Ihre Partnerin nicht dauerhaft voll erwerbstätig, müssen sie nebst dem doppelten Mindestbeitrag auch die Hälfte der von nichterwerbstätigen Personen geschuldeten Beiträge erreichen (siehe vorheriger Punkt).', 'de'),
('https://www.eak.admin.ch/eak/de/home/dokumentation/pensionierung/beitragspflicht.html', 'Was bedeutet «im Sinne der AHV dauerhaft voll erwerbstätig»?', 'Als dauerhaft voll erwerbstätig gilt, wer während mindestens neun Monaten pro Jahr zu mindestens 50 Prozent der üblichen Arbeitszeit erwerbstätig ist.', 'de'),
('https://www.eak.admin.ch/eak/de/home/dokumentation/pensionierung/beitragspflicht.html', 'Wie viel AHV/IV/EO-Beiträge muss ich als nichterwerbstätige Person bezahlen?', 'Die Höhe der Beiträge hängt von Ihrer persönlichen finanziellen Situation ab. Als Grundlage für die Berechnung der Beiträge dienen das Vermögen und das Renteneinkommen (z. B. Renten und Pensionen aller Art, Ersatzeinkommen wie Kranken- und Unfalltaggelder, Alimente, regelmässige Zahlungen von Dritten usw.). Bei Verheirateten und in eingetragener Partnerschaft lebenden Personen bemessen sich die Beiträge – ungeachtet des Güterstands – nach der Hälfte des ehelichen bzw. partnerschaftlichen Vermögens und Renteneinkommens. Es ist nicht möglich, freiwillig höhere Beiträge zu bezahlen.', 'de'),
('https://www.eak.admin.ch/eak/de/home/dokumentation/pensionierung/beitragspflicht.html', 'Wie bezahle ich die Beiträge als Nichterwerbstätiger oder Nichterwerbstätige?', 'Sie bezahlen für das laufende Beitragsjahr Akontobeiträge, welche die Ausgleichskasse gestützt auf Ihre Selbstangaben provisorisch berechnet. Die Akontobeiträge werden jeweils gegen Ende jedes Quartals in Rechnung gestellt (für jeweils 3 Monate). Sie können die Rechnungen auch mit eBill begleichen. Die Anmeldung für eBill erfolgt in Ihrem Finanzportal. Kunden von PostFinance können die Rechnungen auch mit dem Lastschriftverfahren Swiss Direct Debit (CH-DD-Lastschrift) bezahlen. Über definitiv veranlagte Steuern wird die Ausgleichskasse von den kantonalen Steuerverwaltungen mit einer Steuermeldung informiert. Gestützt auf diese Steuermeldung werden die Beiträge für das entsprechende Beitragsjahr definitiv verfügt und mit den geleisteten Akontobeiträgen verrechnet.', 'de'),
('https://www.eak.admin.ch/eak/fr/home/dokumentation/pensionierung/beitragspflicht.html', 'Jusqu’à quand dois-je payer des cotisations AVS ?', 'La réforme AVS 21 instaure un même âge de la retraite pour les femmes et les hommes, soit 65 ans. Cet âge servira de valeur de référence pour un départ à la retraite flexible et sera donc désormais appelé âge de référence. L’obligation de cotiser prend fin lorsque vous atteignez l’âge de référence. Lors d’un départ à la retraite anticipée ou si le versement de la rente AVS est anticipé, l’obligation de cotiser est maintenue jusqu’à l’âge de référence.', 'fr'),
('https://www.eak.admin.ch/eak/fr/home/dokumentation/pensionierung/beitragspflicht.html', 'Je travaille à temps partiel (moins de 50 %). Pourquoi dois-je quand même payer des cotisations AVS comme les personnes sans activité lucrative ?', 'Vous n’êtes pas tenu(e) de cotiser si les cotisations versées avec votre activité lucrative atteignent la cotisation minimale (le double de la cotisation minimale pour les personnes mariées et les personnes vivant en partenariat enregistré) et représentent plus de la moitié des cotisations dues en tant que personne sans activité lucrative. Pour être exempté de l’obligation de cotiser, vous devez remplir ces deux conditions.', 'fr'),
('https://www.eak.admin.ch/eak/fr/home/dokumentation/pensionierung/beitragspflicht.html', 'Je suis préretraité(e), mais mon/ma conjoint(e) continue de travailler. Dois-je quand même payer des cotisations comme si je n’avais pas d’activité professionnelle ?', 'Si votre conjoint(e) exerce durablement une activité lucrative à plein temps au sens de l’AVS et si ses cotisations issues de l’activité lucrative (y compris la part de l’employeur) atteignent le double de la cotisation minimale, vous ne devez pas payer de cotisations AVS. Si votre conjoint(e) n’exerce pas durablement une activité lucrative à plein temps, en plus du double de la cotisation minimale, la moitié des cotisations dues en tant que personne sans activité lucrative doit être atteinte (voir point ci-dessus).', 'fr'),
('https://www.eak.admin.ch/eak/fr/home/dokumentation/pensionierung/beitragspflicht.html', 'Que signifie être « durablement actif à plein temps » au sens de l’AVS ?', 'Une personne est considérée comme exerçant durablement une activité lucrative à plein temps, si elle exerce son activité lucrative durant la moitié du temps usuellement consacré au travail pendant au moins neuf mois par an.', 'fr'),
('https://www.eak.admin.ch/eak/fr/home/dokumentation/pensionierung/beitragspflicht.html', 'Quel est le montant des cotisations AVS/AI/APG que je dois payer en tant que personne sans activité lucrative ?', 'Le montant des cotisations dépend de votre situation financière personnelle. La fortune et le revenu acquis sous forme de rente (p. ex. rentes et pensions de toutes sortes, les indemnités journalières de maladie et d’accident, les pensions alimentaires, les versements réguliers de tiers, etc.) servent de base au calcul des cotisations. Pour les personnes mariées ou vivant en partenariat enregistré, les cotisations sont calculées - indépendamment du régime matrimonial - sur la base de la moitié de la fortune et du revenu acquis sous forme de rente du couple. Il n’est pas possible de payer volontairement des cotisations supplémentaires.', 'fr'),
('https://www.eak.admin.ch/eak/fr/home/dokumentation/pensionierung/beitragspflicht.html', 'Comment payer les cotisations en tant que personne sans activité lucrative ?', 'Sur la base de vos propres indications, la caisse de compensation calcule et fixe provisoirement les acomptes de cotisations pour l’année en cours. Les acomptes de cotisations sont facturés (pour trois mois) à la fin de chaque trimestre. Vous pouvez également régler les factures par eBill. L’inscription à eBill se fait dans votre portail financier. Les clients de PostFinance peuvent également payer les factures par le système de recouvrement direct Swiss Direct Debit (prélèvement CH-DD). Les cotisations définitives seront fixées avec une décision une fois que la caisse de compensation aura reçu l’avis d’imposition de l’administration fiscale cantonale des impôts. Sur la base de cette communication fiscale, la différence entre les acomptes de cotisations et les cotisations définitives est calculée, le solde sera facturé ou le trop-payé remboursé.', 'fr');
>>>>>>> f109f557
<|MERGE_RESOLUTION|>--- conflicted
+++ resolved
@@ -1,4 +1,3 @@
-<<<<<<< HEAD
 -- CREATE EXTENSION IF NOT EXISTS vector;
 -- CREATE EXTENSION IF NOT EXISTS fuzzystrmatch;
 -- CREATE EXTENSION IF NOT EXISTS pg_trgm;
@@ -46,73 +45,4 @@
 -- CREATE TRIGGER update_data_modified_at
 -- BEFORE UPDATE ON questions
 -- FOR EACH ROW
--- EXECUTE FUNCTION update_modified_at();
-=======
-CREATE EXTENSION IF NOT EXISTS vector;
-CREATE EXTENSION IF NOT EXISTS fuzzystrmatch;
-CREATE EXTENSION IF NOT EXISTS pg_trgm;
-
-
--- Create a table 'embeddings' for storing embeddings and associated text for RAG
-CREATE TABLE embeddings (
-  id SERIAL PRIMARY KEY,
-  embedding vector(1536),   -- A vector of dimension 1536
-  text text NOT NULL,                 -- Text associated with the vector
-  url text NOT NULL,                 -- URL associated with the vector
-  created_at timestamptz DEFAULT now(),  -- Timestamp when the record was created
-  modified_at timestamptz DEFAULT now()  -- Timestamp when the record was last modified
-);
-
--- Create a table 'faq_embeddings' for storing FAQ question embeddings
-CREATE TABLE faq_embeddings (
-    id SERIAL PRIMARY KEY,
-    url text NOT NULL,
-    created_at TIMESTAMP DEFAULT CURRENT_TIMESTAMP,
-    modified_at TIMESTAMP DEFAULT CURRENT_TIMESTAMP,
-    question TEXT NOT NULL,
-    answer TEXT NOT NULL,
-    language VARCHAR(2) DEFAULT 'de',
-    embedding vector(1536)
-);
-
--- Erstelle eine Tabelle namens 'data' für die Verwaltung der Informationen
-CREATE TABLE IF NOT EXISTS data (
-    id SERIAL PRIMARY KEY,
-    url text NOT NULL,
-    created_at TIMESTAMP DEFAULT CURRENT_TIMESTAMP,
-    modified_at TIMESTAMP DEFAULT CURRENT_TIMESTAMP,
-    question TEXT NOT NULL,
-    answer TEXT NOT NULL,
-    language VARCHAR(2) DEFAULT 'de'
-);
-
--- Erstelle eine Trigger-Funktion, um modified_at zu aktualisieren
-CREATE OR REPLACE FUNCTION update_modified_at()
-RETURNS TRIGGER AS $$
-BEGIN
-    NEW.modified_at = CURRENT_TIMESTAMP;
-    RETURN NEW;
-END;
-$$ LANGUAGE plpgsql;
-
--- Erstelle den Trigger, der die Trigger-Funktion auslöst
-CREATE TRIGGER update_data_modified_at
-BEFORE UPDATE ON data
-FOR EACH ROW
-EXECUTE FUNCTION update_modified_at();
-
--- Einfügen von EAK FAQ Frage-Antwort-Paaren in die Tabelle 'data'
-INSERT INTO data (url, question, answer, language) VALUES
-('https://www.eak.admin.ch/eak/de/home/dokumentation/pensionierung/beitragspflicht.html', 'Wann endet meine AHV-Beitragspflicht?', 'Mit der Reform AHV 21 wird ein einheitliches Rentenalter von 65 Jahren für Mann und Frau eingeführt. Dieses bildet die Bezugsgrösse für die flexible Pensionierung und wird deshalb neu als Referenzalter bezeichnet. Die Beitragspflicht endet, wenn Sie das Referenzalter erreicht haben. Die Beitragspflicht bleibt auch im Falle einer frühzeitigen Pensionierung resp. eines Vorbezugs der AHV-Rente bis zum Erreichen des Referenzalters bestehen.', 'de'),
-('https://www.eak.admin.ch/eak/de/home/dokumentation/pensionierung/beitragspflicht.html', 'Ich arbeite Teilzeit (weniger als 50 Prozent). Warum muss ich trotzdem AHV-Beiträge wie Nichterwerbstätige zahlen?', 'Die Beitragspflicht entfällt, wenn Ihre bereits bezahlten Beiträge den Mindestbeitrag (bei Verheirateten und in eingetragener Partnerschaft lebenden Personen den doppelten Mindestbeitrag) und die Hälfte der von Nichterwerbstätigen geschuldeten Beiträge erreichen. Für die Befreiung von der Beitragspflicht müssen beide Voraussetzungen erfüllt sein.', 'de'),
-('https://www.eak.admin.ch/eak/de/home/dokumentation/pensionierung/beitragspflicht.html', 'Ich bin vorpensioniert, mein Partner bzw. meine Partnerin arbeitet jedoch weiter. Muss ich trotzdem Beiträge wie Nichterwerbstätige bezahlen?', 'Sie müssen nur dann keine eigenen Beiträge bezahlen, wenn Ihr Partner bzw. Ihre Partnerin im Sinne der AHV dauerhaft voll erwerbstätig sind und seine oder ihre Beiträge aus der Erwerbstätigkeit (inklusive Arbeitgeberbeiträge) den doppelten Mindestbeitrag erreichen. Ist Ihr Partner bzw. Ihre Partnerin nicht dauerhaft voll erwerbstätig, müssen sie nebst dem doppelten Mindestbeitrag auch die Hälfte der von nichterwerbstätigen Personen geschuldeten Beiträge erreichen (siehe vorheriger Punkt).', 'de'),
-('https://www.eak.admin.ch/eak/de/home/dokumentation/pensionierung/beitragspflicht.html', 'Was bedeutet «im Sinne der AHV dauerhaft voll erwerbstätig»?', 'Als dauerhaft voll erwerbstätig gilt, wer während mindestens neun Monaten pro Jahr zu mindestens 50 Prozent der üblichen Arbeitszeit erwerbstätig ist.', 'de'),
-('https://www.eak.admin.ch/eak/de/home/dokumentation/pensionierung/beitragspflicht.html', 'Wie viel AHV/IV/EO-Beiträge muss ich als nichterwerbstätige Person bezahlen?', 'Die Höhe der Beiträge hängt von Ihrer persönlichen finanziellen Situation ab. Als Grundlage für die Berechnung der Beiträge dienen das Vermögen und das Renteneinkommen (z. B. Renten und Pensionen aller Art, Ersatzeinkommen wie Kranken- und Unfalltaggelder, Alimente, regelmässige Zahlungen von Dritten usw.). Bei Verheirateten und in eingetragener Partnerschaft lebenden Personen bemessen sich die Beiträge – ungeachtet des Güterstands – nach der Hälfte des ehelichen bzw. partnerschaftlichen Vermögens und Renteneinkommens. Es ist nicht möglich, freiwillig höhere Beiträge zu bezahlen.', 'de'),
-('https://www.eak.admin.ch/eak/de/home/dokumentation/pensionierung/beitragspflicht.html', 'Wie bezahle ich die Beiträge als Nichterwerbstätiger oder Nichterwerbstätige?', 'Sie bezahlen für das laufende Beitragsjahr Akontobeiträge, welche die Ausgleichskasse gestützt auf Ihre Selbstangaben provisorisch berechnet. Die Akontobeiträge werden jeweils gegen Ende jedes Quartals in Rechnung gestellt (für jeweils 3 Monate). Sie können die Rechnungen auch mit eBill begleichen. Die Anmeldung für eBill erfolgt in Ihrem Finanzportal. Kunden von PostFinance können die Rechnungen auch mit dem Lastschriftverfahren Swiss Direct Debit (CH-DD-Lastschrift) bezahlen. Über definitiv veranlagte Steuern wird die Ausgleichskasse von den kantonalen Steuerverwaltungen mit einer Steuermeldung informiert. Gestützt auf diese Steuermeldung werden die Beiträge für das entsprechende Beitragsjahr definitiv verfügt und mit den geleisteten Akontobeiträgen verrechnet.', 'de'),
-('https://www.eak.admin.ch/eak/fr/home/dokumentation/pensionierung/beitragspflicht.html', 'Jusqu’à quand dois-je payer des cotisations AVS ?', 'La réforme AVS 21 instaure un même âge de la retraite pour les femmes et les hommes, soit 65 ans. Cet âge servira de valeur de référence pour un départ à la retraite flexible et sera donc désormais appelé âge de référence. L’obligation de cotiser prend fin lorsque vous atteignez l’âge de référence. Lors d’un départ à la retraite anticipée ou si le versement de la rente AVS est anticipé, l’obligation de cotiser est maintenue jusqu’à l’âge de référence.', 'fr'),
-('https://www.eak.admin.ch/eak/fr/home/dokumentation/pensionierung/beitragspflicht.html', 'Je travaille à temps partiel (moins de 50 %). Pourquoi dois-je quand même payer des cotisations AVS comme les personnes sans activité lucrative ?', 'Vous n’êtes pas tenu(e) de cotiser si les cotisations versées avec votre activité lucrative atteignent la cotisation minimale (le double de la cotisation minimale pour les personnes mariées et les personnes vivant en partenariat enregistré) et représentent plus de la moitié des cotisations dues en tant que personne sans activité lucrative. Pour être exempté de l’obligation de cotiser, vous devez remplir ces deux conditions.', 'fr'),
-('https://www.eak.admin.ch/eak/fr/home/dokumentation/pensionierung/beitragspflicht.html', 'Je suis préretraité(e), mais mon/ma conjoint(e) continue de travailler. Dois-je quand même payer des cotisations comme si je n’avais pas d’activité professionnelle ?', 'Si votre conjoint(e) exerce durablement une activité lucrative à plein temps au sens de l’AVS et si ses cotisations issues de l’activité lucrative (y compris la part de l’employeur) atteignent le double de la cotisation minimale, vous ne devez pas payer de cotisations AVS. Si votre conjoint(e) n’exerce pas durablement une activité lucrative à plein temps, en plus du double de la cotisation minimale, la moitié des cotisations dues en tant que personne sans activité lucrative doit être atteinte (voir point ci-dessus).', 'fr'),
-('https://www.eak.admin.ch/eak/fr/home/dokumentation/pensionierung/beitragspflicht.html', 'Que signifie être « durablement actif à plein temps » au sens de l’AVS ?', 'Une personne est considérée comme exerçant durablement une activité lucrative à plein temps, si elle exerce son activité lucrative durant la moitié du temps usuellement consacré au travail pendant au moins neuf mois par an.', 'fr'),
-('https://www.eak.admin.ch/eak/fr/home/dokumentation/pensionierung/beitragspflicht.html', 'Quel est le montant des cotisations AVS/AI/APG que je dois payer en tant que personne sans activité lucrative ?', 'Le montant des cotisations dépend de votre situation financière personnelle. La fortune et le revenu acquis sous forme de rente (p. ex. rentes et pensions de toutes sortes, les indemnités journalières de maladie et d’accident, les pensions alimentaires, les versements réguliers de tiers, etc.) servent de base au calcul des cotisations. Pour les personnes mariées ou vivant en partenariat enregistré, les cotisations sont calculées - indépendamment du régime matrimonial - sur la base de la moitié de la fortune et du revenu acquis sous forme de rente du couple. Il n’est pas possible de payer volontairement des cotisations supplémentaires.', 'fr'),
-('https://www.eak.admin.ch/eak/fr/home/dokumentation/pensionierung/beitragspflicht.html', 'Comment payer les cotisations en tant que personne sans activité lucrative ?', 'Sur la base de vos propres indications, la caisse de compensation calcule et fixe provisoirement les acomptes de cotisations pour l’année en cours. Les acomptes de cotisations sont facturés (pour trois mois) à la fin de chaque trimestre. Vous pouvez également régler les factures par eBill. L’inscription à eBill se fait dans votre portail financier. Les clients de PostFinance peuvent également payer les factures par le système de recouvrement direct Swiss Direct Debit (prélèvement CH-DD). Les cotisations définitives seront fixées avec une décision une fois que la caisse de compensation aura reçu l’avis d’imposition de l’administration fiscale cantonale des impôts. Sur la base de cette communication fiscale, la différence entre les acomptes de cotisations et les cotisations définitives est calculée, le solde sera facturé ou le trop-payé remboursé.', 'fr');
->>>>>>> f109f557
+-- EXECUTE FUNCTION update_modified_at();