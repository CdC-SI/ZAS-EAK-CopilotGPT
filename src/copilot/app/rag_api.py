--- conflicted
+++ resolved
@@ -7,10 +7,7 @@
 
 # Load env variables
 from config.base_config import rag_app_config, rag_config
-<<<<<<< HEAD
 from config.openai_config import clientAI
-=======
->>>>>>> f84c8e57
 
 # Load models
 from rag.rag_processor import RAGProcessor
@@ -20,20 +17,16 @@
 logging.basicConfig(level=logging.INFO, format='%(asctime)s - %(name)s - %(levelname)s - %(message)s')
 logger = logging.getLogger(__name__)
 
-#Create required instances
+# Create required instances
 processor = RAGProcessor(model=rag_config["llm"]["model"],
                          max_token=rag_config["llm"]["max_output_tokens"],
                          stream=rag_config["llm"]["stream"],
                          temperature=rag_config["llm"]["temperature"],
                          top_p=rag_config["llm"]["top_p"],
                          top_k=rag_config["retrieval"]["top_k"],
-<<<<<<< HEAD
+                         embedding_model=rag_config["embedding"]["model"],
+                         llm_model=rag_config["llm"]["model"],
                          client=clientAI)
-=======
-                         embedding_model=rag_config["embedding"]["model"],
-                         llm_model=rag_config["llm"]["model"]
-                         )
->>>>>>> f84c8e57
 
 app = FastAPI(**rag_app_config)
 
