from typing import List, Union
import logging

<<<<<<< HEAD
=======
# Import env vars
from config.base_config import rag_config
from config.clients_config import clientEmbed

>>>>>>> 097e250e
import openai

# Import env vars
from config.base_config import rag_config
from config.llm_config import SUPPORTED_OPENAI_EMBEDDING_MODELS
from config.openai_config import EmbeddingClientAI

logger = logging.getLogger(__name__)

# Function to get embeddings for a text
def get_embedding(text: Union[List[str], str]):
    model = rag_config["embedding"]["model"]
    if model in SUPPORTED_OPENAI_EMBEDDING_MODELS:
        try:
<<<<<<< HEAD
            response = EmbeddingClientAI.embeddings.create(
=======
            response = clientEmbed.embeddings.create(
>>>>>>> 097e250e
                input=text,
                model=model,
            )
            return response.data[0].embedding
        except openai.BadRequestError as e:
            logger.error(e.message)
            logger.error(f"Failed to get embeddings for text of length: {len(text)}")
            return None
    else:
        raise NotImplementedError(f"Model '{model}' is not supported")<|MERGE_RESOLUTION|>--- conflicted
+++ resolved
@@ -1,39 +1,24 @@
 from typing import List, Union
-import logging
 
-<<<<<<< HEAD
-=======
 # Import env vars
 from config.base_config import rag_config
 from config.clients_config import clientEmbed
 
->>>>>>> 097e250e
 import openai
 
-# Import env vars
-from config.base_config import rag_config
-from config.llm_config import SUPPORTED_OPENAI_EMBEDDING_MODELS
-from config.openai_config import EmbeddingClientAI
+import logging
+logger = logging.getLogger(__name__)
 
-logger = logging.getLogger(__name__)
 
 # Function to get embeddings for a text
 def get_embedding(text: Union[List[str], str]):
-    model = rag_config["embedding"]["model"]
-    if model in SUPPORTED_OPENAI_EMBEDDING_MODELS:
-        try:
-<<<<<<< HEAD
-            response = EmbeddingClientAI.embeddings.create(
-=======
-            response = clientEmbed.embeddings.create(
->>>>>>> 097e250e
-                input=text,
-                model=model,
-            )
-            return response.data[0].embedding
-        except openai.BadRequestError as e:
-            logger.error(e.message)
-            logger.error(f"Failed to get embeddings for text of length: {len(text)}")
-            return None
-    else:
-        raise NotImplementedError(f"Model '{model}' is not supported")+    try:
+        response = clientEmbed.embeddings.create(
+            input=text,
+            model=rag_config["embedding"]["model"],
+        )
+        return response.data[0].embedding
+    except openai.BadRequestError as e:
+        logger.error(e.message)
+        logger.error(f"Failed to get embeddings for text of length: {len(text)}")
+        return None