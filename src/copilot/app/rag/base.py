from typing import List
from database.models import Document
from abc import ABC, abstractmethod


class BaseRetriever(ABC):
    @abstractmethod
<<<<<<< HEAD
    def get_documents(self, db, query, language, tag, k) -> List[Document]:
        pass

class BaseRouter(ABC):
    def __init__(self):
        self.encoder = None
        self.routes = None

    def load_routes(self):
=======
    def get_documents(self, db, query, k, language=None, tag=None) -> List[Document]:
>>>>>>> 097e250e
        pass<|MERGE_RESOLUTION|>--- conflicted
+++ resolved
@@ -5,8 +5,7 @@
 
 class BaseRetriever(ABC):
     @abstractmethod
-<<<<<<< HEAD
-    def get_documents(self, db, query, language, tag, k) -> List[Document]:
+    def get_documents(self, db, query, k, language=None, tag=None) -> List[Document]:
         pass
 
 class BaseRouter(ABC):
@@ -15,7 +14,4 @@
         self.routes = None
 
     def load_routes(self):
-=======
-    def get_documents(self, db, query, k, language=None, tag=None) -> List[Document]:
->>>>>>> 097e250e
         pass