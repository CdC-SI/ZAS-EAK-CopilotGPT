from typing import List, Tuple

from config.clients_config import Clients
from config.rag.ai_models.supported import Reranker as RerankerModel

from database.models import Document

# Setup logging
import logging
logging.basicConfig(level=logging.INFO, format='%(asctime)s - %(name)s - %(levelname)s - %(message)s')
logger = logging.getLogger(__name__)


class Reranker:

    def __init__(self, model: RerankerModel, top_k: int = 10, enabled: bool = True):
        self.reranking_client = Clients.RERANKING.value
        self.model_name = model.value.name
        self.top_k = top_k
        self.enabled = enabled

    def _rerank(self, query: str, documents: List[str]):
        response = self.reranking_client.rerank(
            model=self.model_name,
            query=query,
            documents=documents,
            top_n=self.top_k,
        )
        return response.results

    def rerank(self, query, documents: List[Document]) -> Tuple[List[Document], List[int]]:
        if not self.enabled:
            logger.error("Reranker is not enabled.")
            return documents, [0] * len(documents)

        text_documents = [doc.text for doc in documents]

<<<<<<< HEAD
        reranked_res = self._rerank(query, text_documents)
        documents = [documents[item.index] for item in reranked_res]
        relevance_score = [item.relevance_score for item in reranked_res]

        return documents[:self.top_k], relevance_score
=======
        logger.info(f"Reranking {len(documents)} documents...")

        try:
            reranked_res = self._rerank(query, text_documents)
            documents = [documents[item.index] for item in reranked_res]
            relevance_score = [item.relevance_score for item in reranked_res]

        finally:
            logger.info(f"Finished reranking {len(documents)} documents.")
            return documents[:self.top_k], relevance_score
>>>>>>> 448f50af
<|MERGE_RESOLUTION|>--- conflicted
+++ resolved
@@ -34,22 +34,11 @@
             return documents, [0] * len(documents)
 
         text_documents = [doc.text for doc in documents]
+        logger.info(f"Reranking {len(documents)} documents...")
 
-<<<<<<< HEAD
         reranked_res = self._rerank(query, text_documents)
         documents = [documents[item.index] for item in reranked_res]
         relevance_score = [item.relevance_score for item in reranked_res]
 
-        return documents[:self.top_k], relevance_score
-=======
-        logger.info(f"Reranking {len(documents)} documents...")
-
-        try:
-            reranked_res = self._rerank(query, text_documents)
-            documents = [documents[item.index] for item in reranked_res]
-            relevance_score = [item.relevance_score for item in reranked_res]
-
-        finally:
-            logger.info(f"Finished reranking {len(documents)} documents.")
-            return documents[:self.top_k], relevance_score
->>>>>>> 448f50af
+        logger.info(f"Finished reranking {len(documents)} documents.")
+        return documents[:self.top_k], relevance_score