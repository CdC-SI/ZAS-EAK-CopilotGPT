import logging
import os

from fastapi import FastAPI, Depends, File, UploadFile
from fastapi.middleware.cors import CORSMiddleware
from config.network_config import CORS_ALLOWED_ORIGINS

from haystack.dataclasses import ByteStream
from haystack.components.converters import PyPDFToDocument
from haystack.components.preprocessors import DocumentCleaner, DocumentSplitter
from pathlib import Path

# Load env variables
from config.base_config import indexing_config, indexing_app_config

# Load utility functions
from indexing.pipelines.admin import admin_indexer
from indexing.pipelines.ahv import ahv_indexer
from indexing.pipelines.bsv import BSVIndexer

from sqlalchemy.orm import Session
from database.service.question import question_service
from database.service.document import document_service
from schemas.question import Question, QuestionCreate, QuestionItem
from schemas.document import DocumentCreate
from database.database import get_db

# Load models
from rag.models import ResponseBody

import tempfile
import shutil
import ast
import csv
import codecs

# Setup logging
logging.basicConfig(level=logging.INFO, format='%(asctime)s - %(name)s - %(levelname)s - %(message)s')
logger = logging.getLogger(__name__)


async def init_indexing():
    """
    Initialize the database according to the configuration ``indexing_config`` specified in ``config.yaml``
    """
    if indexing_config["faq"]["auto_index"]:
        # With dev-mode, only index sample FAQ data
        if indexing_config["dev_mode"]:
            try:
                logger.info("Auto-indexing sample FAQ data")
                add_faq_data_from_csv()
            except Exception as e:
                logger.error("Dev-mode: Failed to index sample FAQ data: %s", e)
        # If dev-mode is deactivated, scrap and index all bsv.admin.ch FAQ data
        else:
            try:
                logger.info("Auto-indexing bsv.admin.ch FAQ data")
                await index_faq_data()
            except Exception as e:
                logger.error("Failed to index bsv.admin.ch FAQ data: %s", e)

    if indexing_config["rag"]["auto_index"]:
        # With dev-mode, only index sample data
        if indexing_config["dev_mode"]:
            try:
                logger.info("Auto-indexing sample RAG data")
                add_rag_data_from_csv()
            except Exception as e:
                logger.error("Failed to index sample RAG data: %s", e)
        # If dev-mode is deactivated, scrap and index all RAG data (NOTE: Will be implemented soon.)
        else:
            raise NotImplementedError("Feature is not implemented yet.")


# Create an instance of FastAPI
app = FastAPI(**indexing_app_config)

# Setup CORS
app.add_middleware(
    CORSMiddleware,
    allow_origins=[CORS_ALLOWED_ORIGINS],
    allow_credentials=True,
    allow_methods=["*"],
    allow_headers=["*"],
)


@app.post("/upload_csv_rag", summary="Upload a CSV file for RAG data", status_code=200, response_model=ResponseBody)
def upload_csv_rag(file: UploadFile = File(...), embed: bool = False, db: Session = Depends(get_db)):
    """
    Upload a CSV file containing RAG data to the database with optional embeddings.
    The function acknowledges the following columns:

    - *url:* source URL of the document
    - *text:* Text content of the document
    - *language (optional):* Language of the document
    - *embedding (optional):* Embedding of the document
    - *tag (optional):* Tag of the document

    Parameters
    ----------
    file : UploadFile
        The CSV file sent by the user
    embed : bool, optional
        Whether to embed the data or not. Defaults to False.
    db : Session
        Database session

    Returns
    -------
    ResponseBody
        A response body containing a confirmation message upon successful completion of the process.
    """
    logger.info(f'Downloading {file.filename}...')
    data = csv.DictReader(codecs.iterdecode(file.file, 'utf-8'))
    
    embedding_column = "embedding" in data.fieldnames
    language_column = "language" in data.fieldnames
    tag_column = "tag" in data.fieldnames

    logger.info(f'Start adding data to database...')
    i = 0
    for row in data:
        embedding = ast.literal_eval(row["embedding"]) if embedding_column else None
        language = row["language"] if language_column else None
        tag = row["tag"] if tag_column else None
        
        document = DocumentCreate(url=row["url"], text=row["text"], embedding=embedding, source=file.filename, language=language, tag=tag)
        document_service.upsert(db, document, embed=embed)
        i += 1

    file.file.close()
    logger.info(f'Finished adding {i} entries to RAG database.')
    return {"content": f"Successfully added {i} entries to RAG database."}


@app.post("/upload_csv_faq", summary="Upload a CSV file for FAQ data", status_code=200, response_model=ResponseBody)
def upload_csv_faq(file: UploadFile = File(...), embed: bool = False, db: Session = Depends(get_db)):
    """
    Upload a CSV file containing RAG data to the database with optional embeddings.
    The function acknowledges the following columns:

    - *url:* source URL of the information
    - *text:* Text content of the question
    - *answer:* Text content of the answer
    - *language (optional):* Language of the question and answer
    - *embedding (optional):* Embedding of the question
    - *tag (optional):* Tag of the document

    Parameters
    ----------
    file : UploadFile
        The CSV file sent by the user
    embed : bool, optional
        Whether to embed the data or not. Defaults to False.
    db : Session
        Database session

    Returns
    -------
    ResponseBody
        A response body containing a confirmation message upon successful completion of the process.
    """
    logger.info(f'Downloading {file.filename}...')
    data = csv.DictReader(codecs.iterdecode(file.file, 'utf-8'))
    
    embedding_column = "embedding" in data.fieldnames
    language_column = "language" in data.fieldnames
    tag_column = "tag" in data.fieldnames

    logger.info(f'Start adding data to database...')
    i = 0
    for row in data:
        embedding = ast.literal_eval(row["embedding"]) if embedding_column else None
        language = row["language"] if language_column else None
        tag = row["tag"] if tag_column else None
        
        question = QuestionCreate(url=row["url"], text=row["text"], answer=row["answer"], embedding=embedding, source=file.filename, language=language, tag=tag)
        question_service.upsert(db, question, embed=embed)
        i += 1

    file.file.close()
    logger.info(f'Finished adding {len(list(data))} entries to FAQ database.')
    return {"content": f"Successfully added {i} entries to FAQ database."}


@app.post("/upload_pdf_rag", summary="Upload a PDF file for RAG data", status_code=200, response_model=ResponseBody)
async def upload_pdf_rag(file: UploadFile = File(...), embed: bool = False, db: Session = Depends(get_db)):
    """
    Upload a CSV file containing RAG data to the database.

    Parameters
    ----------
    file : UploadFile
        The PDF file sent by the user
    embed : bool, optional
        Whether to embed the data or not. Defaults to False.
    db : Session
        Database session

    Returns
    -------
    ResponseBody
        A response body containing a confirmation message upon successful completion of the process.
    """
    with tempfile.NamedTemporaryFile(delete=False, suffix=".pdf") as temp_file:
        temp_filename = temp_file.name
        shutil.copyfileobj(file.file, temp_file)

    await ahv_indexer.add_content_to_db(db, content=[Path(temp_filename)], source=file.filename, embed=embed)

    os.remove(temp_filename)

    return {"content": f"{file.filename}: PDF file indexed successfully"}



@app.post("/add_rag_data_from_csv", summary="Insert data for RAG without embedding from a local csv file", status_code=200, response_model=ResponseBody)
def add_rag_data_from_csv(file_path: str = "indexing/data/rag_test_data.csv", embed: bool = False, db: Session = Depends(get_db)):
    """
    Add and index test data for RAG from csv files with optional embeddings.
    The function acknowledges the following columns:

    - *url:* source URL of the document
    - *text:* Text content of the document
    - *language (optional):* Language of the document
    - *embedding (optional):* Embedding of the document
    - *tag (optional):* Tag of the document

    Parameters
    ----------
    file_path : str, optional
        Path to the csv file containing the data. Defaults to "indexing/data/rag_test_data.csv".
    embed : bool, optional
        Whether to embed the data or not. Defaults to False.
    db : Session
        Database session

    Returns
    -------
    str
        Confirmation message upon successful completion of the process
    """
    with open(file_path, mode='r') as file:
        data = csv.DictReader(file)

        embedding_column = "embedding" in data.fieldnames
        language_column = "language" in data.fieldnames
        tag_column = "tag" in data.fieldnames

        i = 0
        for row in data:
            embedding = ast.literal_eval(row["embedding"]) if embedding_column else None
            language = row["language"] if language_column else None
            tag = row["tag"] if tag_column else None

            document = DocumentCreate(url=row["url"], text=row["text"], embedding=embedding, source=file_path, language=language, tag=tag)
            document_service.upsert(db, document, embed=embed)
            i += 1
            
    logger.info(f'Finished adding {i} entries to RAG database.')
    return {"content": f"Successfully added {i} entries to RAG database."}


@app.post("/add_faq_data_from_csv", summary="Insert data for FAQ without embedding from a local csv file", status_code=200, response_model=ResponseBody)
def add_faq_data_from_csv(file_path: str = "indexing/data/faq_test_data.csv", embed: bool = False, db: Session = Depends(get_db)):
    """
    Add and index test data for RAG from csv files with optional embeddings.
    The function acknowledges the following columns:

    - *url:* source URL of the information
    - *text:* Text content of the question
    - *answer:* Text content of the answer
    - *language (optional):* Language of the question and answer
    - *embedding (optional):* Embedding of the question
    - *tag (optional):* Tag of the document

    Parameters
    ----------
    file_path : str, optional
        Path to the csv file containing the data. Defaults to "indexing/data/faq_test_data.csv".
    embed : bool, optional
        Whether to embed the data or not. Defaults to False.
    db : Session
        Database session

    Returns
    -------
    str
        Confirmation message upon successful completion of the process
    """
    with open(file_path, mode='r') as file:
        data = csv.DictReader(file)

        embedding_column = "embedding" in data.fieldnames
        language_column = "language" in data.fieldnames
        tag_column = "tag" in data.fieldnames

        for row in data:
            embedding = ast.literal_eval(row["embedding"]) if embedding_column else None
            language = row["language"] if language_column else None
            tag = row["tag"] if tag_column else None

            question = QuestionCreate(url=row["url"], text=row["text"], answer=row["answer"], embedding=embedding, source=file_path, language=language, tag=tag)
            question_service.upsert(db, question, embed=embed)

    logger.info(f'Finished adding {i} entries to FAQ database.')
    return {"content": f"Successfully added {i} entries to FAQ database."}


@app.post("/embed_rag_data", summary="Embed all data for RAG that have not been embedded yet", status_code=200, response_model=ResponseBody)
def embed_rag_data(db: Session = Depends(get_db), embed_empty_only: bool = True, k: int = 0):
    """
    Embed all RAG data (documents) that have not been embedded yet.

    Parameters
    ----------
    db : Session
        Database session
    embed_empty_only : bool, optional
        Embed only data that have not been embedded yet. Defaults to True.
    k : int, optional
        Number of questions to embed. Default to 0 which means all questions.

    Returns
    -------
    str
        Confirmation message upon successful completion of the process
    """
    document_service.embed_many(db, embed_empty_only, k)
    return {"content": "yay"}


@app.post("/embed_faq_data", summary="Embed all data for FAQ that have not been embedded yet", status_code=200, response_model=ResponseBody)
def embed_faq_data(db: Session = Depends(get_db), embed_empty_only: bool = True, k: int = 0):
    """
    Embed all FAQ questions that have not been embedded yet.

    Parameters
    ----------
    db : Session
        Database session
    embed_empty_only : bool, optional
        Embed only data that have not been embedded yet. Defaults to True.
    k : int, optional
        Number of questions to embed. Default to 0 which means all questions.

    Returns
    -------
    str
        Confirmation message upon successful completion of the process
    """
    question_service.embed_many(db, embed_empty_only, k)
    return {"content": "yay"}


@app.post("/index_pdfs_from_sitemap",
          summary="Index memento PDFs from the https://www.ahv-iv.ch/de/Sitemap-DE sitemap",
          response_description="Confirmation message upon successful indexing",
          status_code=200,
          response_model=ResponseBody)
async def index_pdfs_from_sitemap(sitemap_url: str = "https://www.ahv-iv.ch/de/Sitemap-DE", embed: bool = False, db: Session = Depends(get_db)):
    """
    Indexes PDFs from a given sitemap URL. The PDFs are scraped and their data is added to the
    embedding database. This function is specifically designed for the site "https://www.ahv-iv.ch".

    Parameters
    ----------
    sitemap_url : str, optional
        The URL of the sitemap to scrape PDFs from. Defaults to "https://www.ahv-iv.ch/de/Sitemap-DE".
    embed : bool, optional
        Whether to embed the data or not. Defaults to False.
    db : Session
        Database session

    Returns
    -------
    ResponseBody
        A response body containing a confirmation message upon successful completion of the process.
    """
    return await ahv_indexer.index(sitemap_url, db, embed=embed)


@app.post("/index_html_from_sitemap",
          summary="Index HTML from a sitemap",
          response_description="Confirmation message upon successful indexing",
          status_code=200,
          response_model=ResponseBody)
async def index_html_from_sitemap(sitemap_url: str = "https://eak.admin.ch/eak/de/home.sitemap.xml", embed: bool = False, db: Session = Depends(get_db)):
    """
    Indexes HTML from a given sitemap URL. The HTML pages are scraped and their data is added to the
    embedding database. This function is specifically designed for the site "https://eak.admin.ch".

    Parameters
    ----------
    sitemap_url : str, optional
        The URL of the sitemap to scrape HTML from. Defaults to "https://eak.admin.ch/eak/de/home.sitemap.xml".
    embed : bool, optional
        Whether to embed the data or not. Defaults to False.
    db : Session
        Database session

    Returns
    -------
    ResponseBody
        A response body containing a confirmation message upon successful completion of the process.
    """
    return await admin_indexer.index(sitemap_url, db, embed=embed)


@app.put("/index_faq_data", summary="Insert Data from faq.bsv.admin.ch", response_description="Insert Data from faq.bsv.admin.ch")
async def index_faq_data(sitemap_url: str = 'https://faq.bsv.admin.ch/sitemap.xml', embed_question: bool = False, embed_answer: bool = False, k: int = 0, db: Session = Depends(get_db)):
    """
    Add and index data for Autocomplete to the FAQ database. The data is obtained by scraping the website `sitemap_url`.

    Parameters
    ==========
    sitemap_url : str, default 'https://faq.bsv.admin.ch/sitemap.xml'
        the `sitemap.xml` URL of the website to scrap
    k : int, default 0
        Number of article to scrap and log to test the method.
    embed_question : bool, default False
        Flag to indicate if the system embeds questions text
    embed_answer : bool, default False
        Flag to indicate if the system embeds answers text
    db : Session, optional
        Database session to use for upserting the extracted

    Returns
    -------
    str
        Confirmation message upon successful completion of the process
    """
    logging.basicConfig(level=logging.INFO)

    scraper = BSVIndexer(sitemap_url)
    urls = await scraper.run(k=k, embed=(embed_question, embed_answer), db=db)

    return {"message": f"Done! {len(urls)} wurden verarbeitet."}


@app.put("/data",
         summary="Update or Insert FAQ Data",
         response_model=Question,
         response_description="Updated or Inserted Data")
async def index_data(item: QuestionItem, db: Session = Depends(get_db)):
    """
    Upsert a single entry to the FAQ dataset.

    Parameters
    ----------
    item : QuestionItem
        The Question item to insert or update :
            id : int, optional
                The item if update is wanted
            url : str
                URL where the entry article can be found
            question : str
                The FAQ question
            answer : str
                The question answer
            language : str
                The article language
            source : str
                Username of the user who inserted the data
    db : Session
        Database session

    Returns
    -------
    dict
    """
    logger.info("Upserting data")
    logger.info(item)

    item.source = "username"
<<<<<<< HEAD
    logger.info(item)
=======
>>>>>>> b05177ed

    if item.id:
        return question_service.update(db, item)
    else:
        return question_service.create(db, item)<|MERGE_RESOLUTION|>--- conflicted
+++ resolved
@@ -257,7 +257,7 @@
             document = DocumentCreate(url=row["url"], text=row["text"], embedding=embedding, source=file_path, language=language, tag=tag)
             document_service.upsert(db, document, embed=embed)
             i += 1
-            
+
     logger.info(f'Finished adding {i} entries to RAG database.')
     return {"content": f"Successfully added {i} entries to RAG database."}
 
@@ -474,10 +474,6 @@
     logger.info(item)
 
     item.source = "username"
-<<<<<<< HEAD
-    logger.info(item)
-=======
->>>>>>> b05177ed
 
     if item.id:
         return question_service.update(db, item)
