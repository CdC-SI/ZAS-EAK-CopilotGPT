--- conflicted
+++ resolved
@@ -81,11 +81,7 @@
   # frontend
   chatgpt-minimal:
     build:
-<<<<<<< HEAD
-      context: ../chatgpt-minimal
-=======
       context: https://github.com/CdC-SI/chatgpt-minimal.git#feature/setup-baseline-rag
->>>>>>> 80dbc1c2
     image: chatgpt-minimal
     ports:
       - "3000:3000"
@@ -97,9 +93,6 @@
     networks:
       - copilot-network
     depends_on:
-<<<<<<< HEAD
-      - autocomplete
-=======
       - fastapi
 
   # RAG
@@ -137,7 +130,6 @@
       - ./chatbot/app:/app
     networks:
       - copilot-network
->>>>>>> 80dbc1c2
 
 networks:
   copilot-network:
