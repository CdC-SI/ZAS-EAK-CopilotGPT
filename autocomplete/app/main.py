import logging
<<<<<<< HEAD
from fastapi import FastAPI, HTTPException, Body, Request
from fastapi.middleware.cors import CORSMiddleware

from autocomplete.app.web_scraper import WebScraper
from autocompleter import *

# Load env variables
from config import CORS_ALLOWED_ORIGINS
=======

import asyncio
from fastapi import FastAPI, HTTPException
from fastapi.middleware.cors import CORSMiddleware

from pyxdameraulevenshtein import damerau_levenshtein_distance

# Load env variables
from config.base_config import autocomplete_config, autocomplete_app_config
from config.network_config import CORS_ALLOWED_ORIGINS
from config.pgvector_config import SIMILARITY_METRICS

# Load utility functions
from utils.db import get_db_connection
from utils.embedding import get_embedding
>>>>>>> 16ed70e1

# Setup logging
logging.basicConfig(level=logging.INFO, format='%(asctime)s - %(name)s - %(levelname)s - %(message)s')
logger = logging.getLogger(__name__)

# Create an instance of FastAPI
<<<<<<< HEAD
app = FastAPI()
autocompleter = Autocompleter()
=======
app = FastAPI(**autocomplete_app_config)
>>>>>>> 16ed70e1

# Setup CORS
app.add_middleware(
    CORSMiddleware,
    allow_origins=[CORS_ALLOWED_ORIGINS],
    allow_credentials=True,
    allow_methods=["*"],
    allow_headers=["*"],
)

<<<<<<< HEAD
=======
async def get_exact_match(question: str):
    """
    Search for questions that contain the exact specified string, case-insensitive.

    - **question**: string to be searched within the questions.
>>>>>>> 16ed70e1

@app.middleware("http")
async def catch_exceptions_middleware(request: Request, call_next):
    try:
<<<<<<< HEAD
        response = await call_next(request)
        return response
=======
        # Convert both the 'question' column and the search string to lowercase to perform a case-insensitive search
        search_query = f"%{question.lower()}%"

        # Fetch results from the database
        max_results = autocomplete_config["exact_match"]["limit"]

        if max_results == -1:
            rows = await conn.fetch("SELECT * FROM data WHERE LOWER(question) LIKE $1", search_query)
        else:
            rows = await conn.fetch("SELECT * FROM data WHERE LOWER(question) LIKE $1 LIMIT $2", search_query, max_results)

        await conn.close()  # Close the database connection

        # Convert the results to a list of dictionaries
        matches = [dict(row) for row in rows]
        return matches
    except Exception as e:
        await conn.close()
        raise HTTPException(status_code=500, detail=str(e)) from e

async def get_fuzzy_match(question: str):
    """
    Search for questions with fuzzy match (levenstein-damerau distance) based on threshold, case-insensitive.

    - **question**: string to be searched within the questions.

    Returns a list of questions that match the search criteria if within the specified threshold.
    """
    conn = await get_db_connection()
    try:
        # Fetch all rows from the database
        rows = await conn.fetch("SELECT * FROM data")
        await conn.close()  # Close the database connection

        # Convert the question to lowercase
        question = question.lower()

        # Perform fuzzy matching
        matches = []
        for row in rows:
            # Convert the 'question' column to lowercase
            row_question = row['question'].lower()

            # Calculate the Levenshtein-Damerau distance
            distance = damerau_levenshtein_distance(question, row_question)

            # If the distance is above a certain threshold, add the row to the matches
            threshold = autocomplete_config["fuzzy_match"]["threshold"]
            if distance <= threshold:
                matches.append((distance, row))

        # Sort the matches by distance in ascending order
        matches = sorted(matches, key=lambda x: x[0])

        # Extract the rows from the matches
        matches = [match[1] for match in matches]

        max_results = autocomplete_config["fuzzy_match"]["limit"]
        matches = matches[:max_results] if max_results != -1 else matches

        # Convert the results to a list of dictionaries
        matches = [dict(row) for row in matches]
        return matches

>>>>>>> 16ed70e1
    except Exception as e:
        raise HTTPException(status_code=500, detail=str(e)) from e

<<<<<<< HEAD
=======
async def get_semantic_similarity_match(question: str):
    """
    Search for questions with cosine (semantic) similarity using an embedding model, case-insensitive.

    - **question**: string to be searched within the questions.

    Returns a list of 5 most similar questions based on cosine similarity.
    TO BE IMPLEMENTED: Returns a top_k list of questions that match the search criteria based on cosine similarity.
    """
    conn = await get_db_connection()

    try:
        # Get embedding vector for question
        question_embedding = get_embedding(question)[0]["embedding"]

        # Fetch the most similar questions based on cosine similarity
        similarity_metric = autocomplete_config["semantic_similarity_match"]["metric"]
        similarity_metric_symbol = SIMILARITY_METRICS[similarity_metric]
        max_results = autocomplete_config["semantic_similarity_match"]["limit"]

        if max_results == -1:
            matches = await conn.fetch(f"""
                SELECT question, answer, url,  1 - (embedding {similarity_metric_symbol} '{question_embedding}') AS {similarity_metric}
                FROM faq_embeddings
                ORDER BY {similarity_metric} desc
            """)
        else:
            matches = await conn.fetch(f"""
                SELECT question, answer, url,  1 - (embedding {similarity_metric_symbol} '{question_embedding}') AS {similarity_metric}
                FROM faq_embeddings
                ORDER BY {similarity_metric} desc
                LIMIT $1
            """, max_results)

        await conn.close() # Close the database connection

        # Convert the results to a list of dictionaries
        matches = [{"question": row[0],
                    "answer": row[1],
                    "url": row[2]} for row in matches]

        return matches

    except Exception as e:
        await conn.close()
        raise HTTPException(status_code=500, detail=str(e)) from e
>>>>>>> 16ed70e1

@app.get("/autocomplete/", summary="Facade for autocomplete", response_description="List of matching questions")
async def autocomplete(question: str, language: str = '*'):
    """
     If combined results of get_exact_match() and get_fuzzy_match() return less than 5 results, this method is called after every new "space" character in the question (user query) is added as well as when a "?" character is added at the end of the question.
    """
    return autocompleter.get_autocomplete(question, language)

<<<<<<< HEAD
=======
        semantic_similarity_match_results = await get_semantic_similarity_match(question)

        # Combine the results
        combined_matches += semantic_similarity_match_results

    # Remove duplicates
    unique_matches = []
    [unique_matches.append(i) for i in combined_matches if i not in unique_matches]

    # Truncate the list to max_results
    max_results = autocomplete_config["results"]["limit"]
    if max_results != -1:
        unique_matches = unique_matches[:max_results]

    return unique_matches
>>>>>>> 16ed70e1

@app.get("/autocomplete/exact_match/", summary="Search Questions with exact match", response_description="List of matching questions")
async def exact_match(question: str, language: str = '*'):
    return autocompleter.get_exact_match(question, language)


@app.get("/autocomplete/fuzzy_match/", summary="Search Questions with fuzzy match", response_description="List of matching questions")
async def fuzzy_match(question: str, language: str = '*'):
    return autocompleter.get_fuzzy_match(question, language)


@app.get("/autocomplete/semantic_similarity_match/", summary="Search Questions with semantic similarity match", response_description="List of matching questions")
<<<<<<< HEAD
async def semantic_similarity_match(question: str, language: str = '*'):
    return autocompleter.get_semantic_similarity_match(question, language)


@app.put("/autocomplete/data/", summary="Update or Insert Data", response_description="Updated or Inserted Data")
async def update_or_insert_data(
    url: str,
    question: str,
    answer: str,
    language: str,
    id: int = Body(None)
):
    """
    Update an existing data record or insert a new one based on the presence of the question.

    - **url**: The URL associated with the data.
    - **question**: The question.
    - **answer**: The answer.
    - **language**: The language of the data.

    Returns the updated or inserted data record.

    Note: The operation now checks for the presence of a question in the database to decide between insert and update.
    """
    conn = await get_db_connection()
    try:
        # Convert the search question to lowercase to perform a case-insensitive search
        search_query = f"%{question.lower()}%"
        # Check if a record with the same question exists
        existing_row = await conn.fetchrow("SELECT * FROM data WHERE LOWER(question) LIKE $1", search_query)

        if existing_row:
            # Update the existing record
            try:
                await conn.execute(
                    "UPDATE data SET url = $1, question = $2, answer = $3, language = $4 WHERE id = $5",
                    url, question, answer, language, existing_row['id']
                )
                logger.info(f"Update: {url}")
                return {"id": existing_row['id'], "url": url, "question": question, "answer": answer, "language": language}
            except Exception as e:
                raise HTTPException(status_code=500, detail=f"Update exception: {str(e)}") from e
        else:
            # Insert a new record
            try:
                row = await conn.fetchrow(
                    "INSERT INTO data (url, question, answer, language) VALUES ($1, $2, $3, $4) RETURNING id",
                    url, question, answer, language
                )
                logger.info(f"Insert: {url}")
                return {"id": row['id'], "url": url, "question": question, "answer": answer, "language": language}
            except Exception as e:
                raise HTTPException(status_code=500, detail=f"Insert exception: {str(e)}") from e
    except Exception as e:
        raise HTTPException(status_code=500, detail=str(e)) from e
    finally:
        await conn.close()

@app.put("/autocomplete/init_expert/", summary="Insert Data from faq.bsv.admin.ch", response_description="Insert Data from faq.bsv.admin.ch")
async def init_expert():
    """
    Asynchronously retrieves and processes FAQ data from 'https://faq.bsv.admin.ch' to insert into the database.

    The endpoint 'https://faq.bsv.admin.ch/sitemap.xml' is utilized to discover all relevant FAQ URLs. For each URL,
    the method extracts the primary question (denoted by the 'h1' tag) and its corresponding answer (within an 'article' tag).
    Unnecessary boilerplate text will be removed for clarity and conciseness.

    Each extracted FAQ entry is then upserted (inserted or updated if already exists) into the database, with detailed
    logging to track the operation's progress and identify any errors.

    Returns a confirmation message upon successful completion of the process.

    TODO:
    - Consider implementing error handling at a more granular level to retry failed insertions or updates, enhancing the robustness of the data ingestion process.
    - Explore optimization opportunities in text extraction and processing to improve efficiency and reduce runtime, especially for large sitemaps.
    """
    logging.basicConfig(level=logging.INFO)

    sitemap_url = 'https://faq.bsv.admin.ch/sitemap.xml'
    scraper = WebScraper(sitemap_url)

    scraper.logger.info(f"Beginne Datenextraktion für: {sitemap_url}")
    urls = scraper.get_sitemap_urls()

    for url in urls:
        extracted_h1 = scraper.extract_text_from_tag(url, 'h1')
        extracted_article = scraper.extract_text_from_tag(url, 'article')
        language = scraper.detect_language(url)

        # Efficient text processing
        for term in ['Antwort\n', 'Rispondi\n', 'Réponse\n']:
            extracted_article = extracted_article.replace(term, '')

        if extracted_h1 and extracted_article:
            try:
                logger.info(f"extract: {url}")
                await update_or_insert_data(
                    url=url,
                    question=extracted_h1,
                    answer=extracted_article,
                    language=language,
                    id=None
                )
            except Exception as e:
                logger.error(f"Error: {e}")

    logger.info(f"Done! {len(urls)} wurden verarbeitet.")
    return {"message": f"Done! {len(urls)} wurden verarbeitet."}
=======
async def semantic_similarity_match(question: str):
    return await get_semantic_similarity_match(question)
>>>>>>> 16ed70e1
<|MERGE_RESOLUTION|>--- conflicted
+++ resolved
@@ -1,42 +1,21 @@
 import logging
-<<<<<<< HEAD
-from fastapi import FastAPI, HTTPException, Body, Request
+
+from autocompleter import *
+
+from fastapi import FastAPI, HTTPException, Request
 from fastapi.middleware.cors import CORSMiddleware
 
-from autocomplete.app.web_scraper import WebScraper
-from autocompleter import *
-
 # Load env variables
-from config import CORS_ALLOWED_ORIGINS
-=======
-
-import asyncio
-from fastapi import FastAPI, HTTPException
-from fastapi.middleware.cors import CORSMiddleware
-
-from pyxdameraulevenshtein import damerau_levenshtein_distance
-
-# Load env variables
-from config.base_config import autocomplete_config, autocomplete_app_config
+from config.base_config import autocomplete_app_config
 from config.network_config import CORS_ALLOWED_ORIGINS
-from config.pgvector_config import SIMILARITY_METRICS
-
-# Load utility functions
-from utils.db import get_db_connection
-from utils.embedding import get_embedding
->>>>>>> 16ed70e1
 
 # Setup logging
 logging.basicConfig(level=logging.INFO, format='%(asctime)s - %(name)s - %(levelname)s - %(message)s')
 logger = logging.getLogger(__name__)
 
-# Create an instance of FastAPI
-<<<<<<< HEAD
-app = FastAPI()
+# Create required class instances
+app = FastAPI(**autocomplete_app_config)
 autocompleter = Autocompleter()
-=======
-app = FastAPI(**autocomplete_app_config)
->>>>>>> 16ed70e1
 
 # Setup CORS
 app.add_middleware(
@@ -47,287 +26,44 @@
     allow_headers=["*"],
 )
 
-<<<<<<< HEAD
-=======
-async def get_exact_match(question: str):
-    """
-    Search for questions that contain the exact specified string, case-insensitive.
-
-    - **question**: string to be searched within the questions.
->>>>>>> 16ed70e1
 
 @app.middleware("http")
 async def catch_exceptions_middleware(request: Request, call_next):
     try:
-<<<<<<< HEAD
         response = await call_next(request)
         return response
-=======
-        # Convert both the 'question' column and the search string to lowercase to perform a case-insensitive search
-        search_query = f"%{question.lower()}%"
-
-        # Fetch results from the database
-        max_results = autocomplete_config["exact_match"]["limit"]
-
-        if max_results == -1:
-            rows = await conn.fetch("SELECT * FROM data WHERE LOWER(question) LIKE $1", search_query)
-        else:
-            rows = await conn.fetch("SELECT * FROM data WHERE LOWER(question) LIKE $1 LIMIT $2", search_query, max_results)
-
-        await conn.close()  # Close the database connection
-
-        # Convert the results to a list of dictionaries
-        matches = [dict(row) for row in rows]
-        return matches
-    except Exception as e:
-        await conn.close()
-        raise HTTPException(status_code=500, detail=str(e)) from e
-
-async def get_fuzzy_match(question: str):
-    """
-    Search for questions with fuzzy match (levenstein-damerau distance) based on threshold, case-insensitive.
-
-    - **question**: string to be searched within the questions.
-
-    Returns a list of questions that match the search criteria if within the specified threshold.
-    """
-    conn = await get_db_connection()
-    try:
-        # Fetch all rows from the database
-        rows = await conn.fetch("SELECT * FROM data")
-        await conn.close()  # Close the database connection
-
-        # Convert the question to lowercase
-        question = question.lower()
-
-        # Perform fuzzy matching
-        matches = []
-        for row in rows:
-            # Convert the 'question' column to lowercase
-            row_question = row['question'].lower()
-
-            # Calculate the Levenshtein-Damerau distance
-            distance = damerau_levenshtein_distance(question, row_question)
-
-            # If the distance is above a certain threshold, add the row to the matches
-            threshold = autocomplete_config["fuzzy_match"]["threshold"]
-            if distance <= threshold:
-                matches.append((distance, row))
-
-        # Sort the matches by distance in ascending order
-        matches = sorted(matches, key=lambda x: x[0])
-
-        # Extract the rows from the matches
-        matches = [match[1] for match in matches]
-
-        max_results = autocomplete_config["fuzzy_match"]["limit"]
-        matches = matches[:max_results] if max_results != -1 else matches
-
-        # Convert the results to a list of dictionaries
-        matches = [dict(row) for row in matches]
-        return matches
-
->>>>>>> 16ed70e1
     except Exception as e:
         raise HTTPException(status_code=500, detail=str(e)) from e
 
-<<<<<<< HEAD
-=======
-async def get_semantic_similarity_match(question: str):
-    """
-    Search for questions with cosine (semantic) similarity using an embedding model, case-insensitive.
 
-    - **question**: string to be searched within the questions.
-
-    Returns a list of 5 most similar questions based on cosine similarity.
-    TO BE IMPLEMENTED: Returns a top_k list of questions that match the search criteria based on cosine similarity.
-    """
-    conn = await get_db_connection()
-
-    try:
-        # Get embedding vector for question
-        question_embedding = get_embedding(question)[0]["embedding"]
-
-        # Fetch the most similar questions based on cosine similarity
-        similarity_metric = autocomplete_config["semantic_similarity_match"]["metric"]
-        similarity_metric_symbol = SIMILARITY_METRICS[similarity_metric]
-        max_results = autocomplete_config["semantic_similarity_match"]["limit"]
-
-        if max_results == -1:
-            matches = await conn.fetch(f"""
-                SELECT question, answer, url,  1 - (embedding {similarity_metric_symbol} '{question_embedding}') AS {similarity_metric}
-                FROM faq_embeddings
-                ORDER BY {similarity_metric} desc
-            """)
-        else:
-            matches = await conn.fetch(f"""
-                SELECT question, answer, url,  1 - (embedding {similarity_metric_symbol} '{question_embedding}') AS {similarity_metric}
-                FROM faq_embeddings
-                ORDER BY {similarity_metric} desc
-                LIMIT $1
-            """, max_results)
-
-        await conn.close() # Close the database connection
-
-        # Convert the results to a list of dictionaries
-        matches = [{"question": row[0],
-                    "answer": row[1],
-                    "url": row[2]} for row in matches]
-
-        return matches
-
-    except Exception as e:
-        await conn.close()
-        raise HTTPException(status_code=500, detail=str(e)) from e
->>>>>>> 16ed70e1
-
-@app.get("/autocomplete/", summary="Facade for autocomplete", response_description="List of matching questions")
+@app.get("/autocomplete/",
+         summary="Facade for autocomplete",
+         response_description="List of matching questions")
 async def autocomplete(question: str, language: str = '*'):
     """
-     If combined results of get_exact_match() and get_fuzzy_match() return less than 5 results, this method is called after every new "space" character in the question (user query) is added as well as when a "?" character is added at the end of the question.
+     If combined results of get_exact_match() and get_fuzzy_match() return less than 5 results,
+     this method is called after every new "space" character in the question (user query) is
+     added as well as when a "?" character is added at the end of the question.
     """
     return autocompleter.get_autocomplete(question, language)
 
-<<<<<<< HEAD
-=======
-        semantic_similarity_match_results = await get_semantic_similarity_match(question)
 
-        # Combine the results
-        combined_matches += semantic_similarity_match_results
-
-    # Remove duplicates
-    unique_matches = []
-    [unique_matches.append(i) for i in combined_matches if i not in unique_matches]
-
-    # Truncate the list to max_results
-    max_results = autocomplete_config["results"]["limit"]
-    if max_results != -1:
-        unique_matches = unique_matches[:max_results]
-
-    return unique_matches
->>>>>>> 16ed70e1
-
-@app.get("/autocomplete/exact_match/", summary="Search Questions with exact match", response_description="List of matching questions")
+@app.get("/autocomplete/exact_match/",
+         summary="Search Questions with exact match",
+         response_description="List of matching questions")
 async def exact_match(question: str, language: str = '*'):
     return autocompleter.get_exact_match(question, language)
 
 
-@app.get("/autocomplete/fuzzy_match/", summary="Search Questions with fuzzy match", response_description="List of matching questions")
+@app.get("/autocomplete/fuzzy_match/",
+         summary="Search Questions with fuzzy match",
+         response_description="List of matching questions")
 async def fuzzy_match(question: str, language: str = '*'):
     return autocompleter.get_fuzzy_match(question, language)
 
 
-@app.get("/autocomplete/semantic_similarity_match/", summary="Search Questions with semantic similarity match", response_description="List of matching questions")
-<<<<<<< HEAD
+@app.get("/autocomplete/semantic_similarity_match/",
+         summary="Search Questions with semantic similarity match",
+         response_description="List of matching questions")
 async def semantic_similarity_match(question: str, language: str = '*'):
-    return autocompleter.get_semantic_similarity_match(question, language)
-
-
-@app.put("/autocomplete/data/", summary="Update or Insert Data", response_description="Updated or Inserted Data")
-async def update_or_insert_data(
-    url: str,
-    question: str,
-    answer: str,
-    language: str,
-    id: int = Body(None)
-):
-    """
-    Update an existing data record or insert a new one based on the presence of the question.
-
-    - **url**: The URL associated with the data.
-    - **question**: The question.
-    - **answer**: The answer.
-    - **language**: The language of the data.
-
-    Returns the updated or inserted data record.
-
-    Note: The operation now checks for the presence of a question in the database to decide between insert and update.
-    """
-    conn = await get_db_connection()
-    try:
-        # Convert the search question to lowercase to perform a case-insensitive search
-        search_query = f"%{question.lower()}%"
-        # Check if a record with the same question exists
-        existing_row = await conn.fetchrow("SELECT * FROM data WHERE LOWER(question) LIKE $1", search_query)
-
-        if existing_row:
-            # Update the existing record
-            try:
-                await conn.execute(
-                    "UPDATE data SET url = $1, question = $2, answer = $3, language = $4 WHERE id = $5",
-                    url, question, answer, language, existing_row['id']
-                )
-                logger.info(f"Update: {url}")
-                return {"id": existing_row['id'], "url": url, "question": question, "answer": answer, "language": language}
-            except Exception as e:
-                raise HTTPException(status_code=500, detail=f"Update exception: {str(e)}") from e
-        else:
-            # Insert a new record
-            try:
-                row = await conn.fetchrow(
-                    "INSERT INTO data (url, question, answer, language) VALUES ($1, $2, $3, $4) RETURNING id",
-                    url, question, answer, language
-                )
-                logger.info(f"Insert: {url}")
-                return {"id": row['id'], "url": url, "question": question, "answer": answer, "language": language}
-            except Exception as e:
-                raise HTTPException(status_code=500, detail=f"Insert exception: {str(e)}") from e
-    except Exception as e:
-        raise HTTPException(status_code=500, detail=str(e)) from e
-    finally:
-        await conn.close()
-
-@app.put("/autocomplete/init_expert/", summary="Insert Data from faq.bsv.admin.ch", response_description="Insert Data from faq.bsv.admin.ch")
-async def init_expert():
-    """
-    Asynchronously retrieves and processes FAQ data from 'https://faq.bsv.admin.ch' to insert into the database.
-
-    The endpoint 'https://faq.bsv.admin.ch/sitemap.xml' is utilized to discover all relevant FAQ URLs. For each URL,
-    the method extracts the primary question (denoted by the 'h1' tag) and its corresponding answer (within an 'article' tag).
-    Unnecessary boilerplate text will be removed for clarity and conciseness.
-
-    Each extracted FAQ entry is then upserted (inserted or updated if already exists) into the database, with detailed
-    logging to track the operation's progress and identify any errors.
-
-    Returns a confirmation message upon successful completion of the process.
-
-    TODO:
-    - Consider implementing error handling at a more granular level to retry failed insertions or updates, enhancing the robustness of the data ingestion process.
-    - Explore optimization opportunities in text extraction and processing to improve efficiency and reduce runtime, especially for large sitemaps.
-    """
-    logging.basicConfig(level=logging.INFO)
-
-    sitemap_url = 'https://faq.bsv.admin.ch/sitemap.xml'
-    scraper = WebScraper(sitemap_url)
-
-    scraper.logger.info(f"Beginne Datenextraktion für: {sitemap_url}")
-    urls = scraper.get_sitemap_urls()
-
-    for url in urls:
-        extracted_h1 = scraper.extract_text_from_tag(url, 'h1')
-        extracted_article = scraper.extract_text_from_tag(url, 'article')
-        language = scraper.detect_language(url)
-
-        # Efficient text processing
-        for term in ['Antwort\n', 'Rispondi\n', 'Réponse\n']:
-            extracted_article = extracted_article.replace(term, '')
-
-        if extracted_h1 and extracted_article:
-            try:
-                logger.info(f"extract: {url}")
-                await update_or_insert_data(
-                    url=url,
-                    question=extracted_h1,
-                    answer=extracted_article,
-                    language=language,
-                    id=None
-                )
-            except Exception as e:
-                logger.error(f"Error: {e}")
-
-    logger.info(f"Done! {len(urls)} wurden verarbeitet.")
-    return {"message": f"Done! {len(urls)} wurden verarbeitet."}
-=======
-async def semantic_similarity_match(question: str):
-    return await get_semantic_similarity_match(question)
->>>>>>> 16ed70e1
+    return autocompleter.get_semantic_similarity_match(question, language)