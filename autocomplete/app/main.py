import logging

from typing import Union

from autocompleter import *

from fastapi import FastAPI, HTTPException, Request
from fastapi.middleware.cors import CORSMiddleware
from contextlib import asynccontextmanager

# Load env variables
from config.base_config import autocomplete_app_config
from config.network_config import CORS_ALLOWED_ORIGINS

# Setup logging
logging.basicConfig(level=logging.INFO, format='%(asctime)s - %(name)s - %(levelname)s - %(message)s')
logger = logging.getLogger(__name__)

_autocompleter: Union[Autocompleter, None] = None

@asynccontextmanager
async def lifespan(app: FastAPI):
    global _autocompleter
    _autocompleter = Autocompleter()
    yield


# Create required class instances
app = FastAPI(**autocomplete_app_config, lifespan=lifespan)

# Setup CORS
app.add_middleware(
    CORSMiddleware,
    allow_origins=[CORS_ALLOWED_ORIGINS],
    allow_credentials=True,
    allow_methods=["*"],
    allow_headers=["*"],
)


@app.get("/autocomplete/",
         summary="Facade for autocomplete",
         response_description="List of matching questions")
async def autocomplete(question: str, language: str = '*'):
    """
<<<<<<< HEAD
     If combined results of get_exact_match() and get_fuzzy_match() return less than 5 results,
     this method is called after every new "space" character in the question (user query) is
     added as well as when a "?" character is added at the end of the question.
    """
    return await _autocompleter.get_autocomplete(question, language)
=======
    conn = await get_db_connection()

    try:

        # Convert both the 'question' column and the search string to lowercase to perform a case-insensitive search
        search_query = f"%{question.lower()}%"

        # Fetch results from the database
        max_results = autocomplete_config["exact_match"]["limit"]

        rows = await conn.fetch(f"SELECT * FROM data WHERE LOWER(question) LIKE $1 LIMIT {'NULL' if max_results==0 else max_results}", search_query)

    except Exception as e:
        raise HTTPException(status_code=500, detail=str(e)) from e

    finally:
        await conn.close()

    # Convert the results to a list of dictionaries
    matches = [dict(row) for row in rows]

    return matches

async def get_fuzzy_match(question: str):
    """
    Search for questions with fuzzy match (levenstein-damerau distance) based on threshold, case-insensitive.

    - **question**: string to be searched within the questions.

    Returns a list of questions that match the search criteria if within the specified threshold.
    """
    conn = await get_db_connection()

    try:
        # Fetch all rows from the database
        rows = await conn.fetch("SELECT * FROM data")

    except Exception as e:
        raise HTTPException(status_code=500, detail=str(e)) from e

    finally:
        await conn.close()

    # Convert the question to lowercase
    question = question.lower()

    # Perform fuzzy matching
    matches = []
    for row in rows:
        # Convert the 'question' column to lowercase
        row_question = row['question'].lower()

        # Calculate the Levenshtein-Damerau distance
        distance = damerau_levenshtein_distance(question, row_question)

        # If the distance is above a certain threshold, add the row to the matches
        threshold = autocomplete_config["fuzzy_match"]["threshold"]
        if distance <= threshold:
            matches.append((distance, row))

    # Sort the matches by distance in ascending order
    matches = sorted(matches, key=lambda x: x[0])

    # Extract the rows from the matches
    matches = [match[1] for match in matches]

    max_results = autocomplete_config["fuzzy_match"]["limit"]
    matches = matches[:max_results] if max_results != 0 else matches

    # Convert the results to a list of dictionaries
    matches = [dict(row) for row in matches]

    return matches

async def get_semantic_similarity_match(question: str):
    """
    Search for questions with cosine (semantic) similarity using an embedding model, case-insensitive.

    - **question**: string to be searched within the questions.

    Returns a list of 5 most similar questions based on cosine similarity.
    TO BE IMPLEMENTED: Returns a top_k list of questions that match the search criteria based on cosine similarity.
    """
    conn = await get_db_connection()

    try:
        # Get embedding vector for question
        question_embedding = get_embedding(question)[0].embedding

        # Fetch the most similar questions based on cosine similarity
        similarity_metric = autocomplete_config["semantic_similarity_match"]["metric"]
        similarity_metric_symbol = SIMILARITY_METRICS[similarity_metric]
        max_results = autocomplete_config["semantic_similarity_match"]["limit"]

        matches = await conn.fetch(f"""
            SELECT question, answer, url,  1 - (embedding {similarity_metric_symbol} '{question_embedding}') AS similarity_score
            FROM faq_embeddings
            ORDER BY similarity_score desc
            LIMIT {'NULL' if max_results==0 else max_results}
        """)

    except Exception as e:
        raise HTTPException(status_code=500, detail=str(e)) from e

    finally:
        await conn.close()

    # Convert the results to a list of dictionaries
    matches = [{"question": row[0],
                "answer": row[1],
                "url": row[2]} for row in matches]

    return matches

@app.get("/autocomplete/", summary="Facade for autocomplete", response_description="List of matching questions")
async def autocomplete(question: str):
    """
     If combined results of get_exact_match() and get_fuzzy_match() return less than 5 results, this method is called after every new "space" character in the question (user query) is added as well as when a "?" character is added at the end of the question.
    """
    exact_match_results, fuzzy_match_results = await asyncio.gather(
        get_exact_match(question),
        get_fuzzy_match(question),
    )

    # Combine the results
    combined_matches = exact_match_results + fuzzy_match_results

    # If the combined results from exact match and fuzzy match are less than 5, get semantic similarity matches
    if len(combined_matches) < 5 and (question[-1] == " " or question[-1] == "?"):

        semantic_similarity_match_results = await get_semantic_similarity_match(question)

        # Combine the results
        combined_matches += semantic_similarity_match_results
>>>>>>> 781edcb5


<<<<<<< HEAD
@app.get("/autocomplete/exact_match/",
         summary="Search Questions with exact match",
         response_description="List of matching questions")
async def exact_match(question: str, language: str = '*'):
    return await _autocompleter.get_exact_match(question, language)
=======
    # Truncate the list to max_results
    max_results = autocomplete_config["results"]["limit"]
    unique_matches = unique_matches[:max_results] if max_results != 0 else unique_matches
>>>>>>> 781edcb5


@app.get("/autocomplete/fuzzy_match/",
         summary="Search Questions with fuzzy match",
         response_description="List of matching questions")
async def fuzzy_match(question: str, language: str = '*'):
    return await _autocompleter.get_fuzzy_match(question, language)


@app.get("/autocomplete/semantic_similarity_match/",
         summary="Search Questions with semantic similarity match",
         response_description="List of matching questions")
async def semantic_similarity_match(question: str, language: str = '*'):
    return await _autocompleter.get_semantic_similarity_match(question, language)<|MERGE_RESOLUTION|>--- conflicted
+++ resolved
@@ -4,7 +4,7 @@
 
 from autocompleter import *
 
-from fastapi import FastAPI, HTTPException, Request
+from fastapi import FastAPI
 from fastapi.middleware.cors import CORSMiddleware
 from contextlib import asynccontextmanager
 
@@ -17,6 +17,7 @@
 logger = logging.getLogger(__name__)
 
 _autocompleter: Union[Autocompleter, None] = None
+
 
 @asynccontextmanager
 async def lifespan(app: FastAPI):
@@ -43,161 +44,18 @@
          response_description="List of matching questions")
 async def autocomplete(question: str, language: str = '*'):
     """
-<<<<<<< HEAD
      If combined results of get_exact_match() and get_fuzzy_match() return less than 5 results,
      this method is called after every new "space" character in the question (user query) is
      added as well as when a "?" character is added at the end of the question.
     """
     return await _autocompleter.get_autocomplete(question, language)
-=======
-    conn = await get_db_connection()
-
-    try:
-
-        # Convert both the 'question' column and the search string to lowercase to perform a case-insensitive search
-        search_query = f"%{question.lower()}%"
-
-        # Fetch results from the database
-        max_results = autocomplete_config["exact_match"]["limit"]
-
-        rows = await conn.fetch(f"SELECT * FROM data WHERE LOWER(question) LIKE $1 LIMIT {'NULL' if max_results==0 else max_results}", search_query)
-
-    except Exception as e:
-        raise HTTPException(status_code=500, detail=str(e)) from e
-
-    finally:
-        await conn.close()
-
-    # Convert the results to a list of dictionaries
-    matches = [dict(row) for row in rows]
-
-    return matches
-
-async def get_fuzzy_match(question: str):
-    """
-    Search for questions with fuzzy match (levenstein-damerau distance) based on threshold, case-insensitive.
-
-    - **question**: string to be searched within the questions.
-
-    Returns a list of questions that match the search criteria if within the specified threshold.
-    """
-    conn = await get_db_connection()
-
-    try:
-        # Fetch all rows from the database
-        rows = await conn.fetch("SELECT * FROM data")
-
-    except Exception as e:
-        raise HTTPException(status_code=500, detail=str(e)) from e
-
-    finally:
-        await conn.close()
-
-    # Convert the question to lowercase
-    question = question.lower()
-
-    # Perform fuzzy matching
-    matches = []
-    for row in rows:
-        # Convert the 'question' column to lowercase
-        row_question = row['question'].lower()
-
-        # Calculate the Levenshtein-Damerau distance
-        distance = damerau_levenshtein_distance(question, row_question)
-
-        # If the distance is above a certain threshold, add the row to the matches
-        threshold = autocomplete_config["fuzzy_match"]["threshold"]
-        if distance <= threshold:
-            matches.append((distance, row))
-
-    # Sort the matches by distance in ascending order
-    matches = sorted(matches, key=lambda x: x[0])
-
-    # Extract the rows from the matches
-    matches = [match[1] for match in matches]
-
-    max_results = autocomplete_config["fuzzy_match"]["limit"]
-    matches = matches[:max_results] if max_results != 0 else matches
-
-    # Convert the results to a list of dictionaries
-    matches = [dict(row) for row in matches]
-
-    return matches
-
-async def get_semantic_similarity_match(question: str):
-    """
-    Search for questions with cosine (semantic) similarity using an embedding model, case-insensitive.
-
-    - **question**: string to be searched within the questions.
-
-    Returns a list of 5 most similar questions based on cosine similarity.
-    TO BE IMPLEMENTED: Returns a top_k list of questions that match the search criteria based on cosine similarity.
-    """
-    conn = await get_db_connection()
-
-    try:
-        # Get embedding vector for question
-        question_embedding = get_embedding(question)[0].embedding
-
-        # Fetch the most similar questions based on cosine similarity
-        similarity_metric = autocomplete_config["semantic_similarity_match"]["metric"]
-        similarity_metric_symbol = SIMILARITY_METRICS[similarity_metric]
-        max_results = autocomplete_config["semantic_similarity_match"]["limit"]
-
-        matches = await conn.fetch(f"""
-            SELECT question, answer, url,  1 - (embedding {similarity_metric_symbol} '{question_embedding}') AS similarity_score
-            FROM faq_embeddings
-            ORDER BY similarity_score desc
-            LIMIT {'NULL' if max_results==0 else max_results}
-        """)
-
-    except Exception as e:
-        raise HTTPException(status_code=500, detail=str(e)) from e
-
-    finally:
-        await conn.close()
-
-    # Convert the results to a list of dictionaries
-    matches = [{"question": row[0],
-                "answer": row[1],
-                "url": row[2]} for row in matches]
-
-    return matches
-
-@app.get("/autocomplete/", summary="Facade for autocomplete", response_description="List of matching questions")
-async def autocomplete(question: str):
-    """
-     If combined results of get_exact_match() and get_fuzzy_match() return less than 5 results, this method is called after every new "space" character in the question (user query) is added as well as when a "?" character is added at the end of the question.
-    """
-    exact_match_results, fuzzy_match_results = await asyncio.gather(
-        get_exact_match(question),
-        get_fuzzy_match(question),
-    )
-
-    # Combine the results
-    combined_matches = exact_match_results + fuzzy_match_results
-
-    # If the combined results from exact match and fuzzy match are less than 5, get semantic similarity matches
-    if len(combined_matches) < 5 and (question[-1] == " " or question[-1] == "?"):
-
-        semantic_similarity_match_results = await get_semantic_similarity_match(question)
-
-        # Combine the results
-        combined_matches += semantic_similarity_match_results
->>>>>>> 781edcb5
 
 
-<<<<<<< HEAD
 @app.get("/autocomplete/exact_match/",
          summary="Search Questions with exact match",
          response_description="List of matching questions")
 async def exact_match(question: str, language: str = '*'):
     return await _autocompleter.get_exact_match(question, language)
-=======
-    # Truncate the list to max_results
-    max_results = autocomplete_config["results"]["limit"]
-    unique_matches = unique_matches[:max_results] if max_results != 0 else unique_matches
->>>>>>> 781edcb5
 
 
 @app.get("/autocomplete/fuzzy_match/",
